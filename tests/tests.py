__authors__ = ["Tobias Marschall", "Marcel Martin", "Johannes Köster"]
__copyright__ = "Copyright 2015, Johannes Köster"
__email__ = "koester@jimmy.harvard.edu"
__license__ = "MIT"

import sys
import os
from os.path import join
from subprocess import call
import tempfile
import hashlib
import urllib
from shutil import rmtree, which
from shlex import quote
from nose.tools import nottest

from snakemake import snakemake


if not which("snakemake"):
    raise Exception("snakemake not in PATH. For testing, install snakemake with "
                    "'pip install -e .'. You should do this in a separate environment "
                    "(via conda or virtualenv).")


def dpath(path):
    """get path to a data file (relative to the directory this
	test lives in)"""
    return os.path.realpath(join(os.path.dirname(__file__), path))


def md5sum(filename):
    data = open(filename, 'rb').read()
    return hashlib.md5(data).hexdigest()


def is_connected():
    try:
        urllib.request.urlopen("http://www.google.com", timeout=1)
        return True
    except urllib.request.URLError:
        return False


def run(path,
        shouldfail=False,
        needs_connection=False,
        snakefile="Snakefile",
        subpath=None,
        check_md5=True, cores=3, **params):
    """
    Test the Snakefile in path.
    There must be a Snakefile in the path and a subdirectory named
    expected-results.
    """
    if needs_connection and not is_connected():
        print("Skipping test because of missing internet connection",
              file=sys.stderr)
        return False

    results_dir = join(path, 'expected-results')
    snakefile = join(path, snakefile)
    assert os.path.exists(snakefile)
    assert os.path.exists(results_dir) and os.path.isdir(
        results_dir), '{} does not exist'.format(results_dir)
    with tempfile.TemporaryDirectory(prefix=".test", dir=os.path.abspath(".")) as tmpdir:
        config = {}
        if subpath is not None:
            # set up a working directory for the subworkflow and pass it in `config`
            # for now, only one subworkflow is supported
            assert os.path.exists(subpath) and os.path.isdir(
                subpath), '{} does not exist'.format(subpath)
            subworkdir = os.path.join(tmpdir, "subworkdir")
            os.mkdir(subworkdir)
            call('find {} -maxdepth 1 -type f -print0 | xargs -0 -I%% -n 1 cp %% {}'.format(
                quote(subpath), quote(subworkdir)),
                 shell=True)
            config['subworkdir'] = subworkdir

        call('find {} -maxdepth 1 -type f -print0 | xargs -0 -I%% -n 1 cp %% {}'.format(
            quote(path), quote(tmpdir)),
             shell=True)
        success = snakemake(snakefile,
                            cores=cores,
                            workdir=tmpdir,
                            stats="stats.txt",
                            config=config, **params)
        if shouldfail:
            assert not success, "expected error on execution"
        else:
            assert success, "expected successful execution"
            for resultfile in os.listdir(results_dir):
                if resultfile == ".gitignore" or not os.path.isfile(
                    os.path.join(results_dir, resultfile)):
                    # this means tests cannot use directories as output files
                    continue
                targetfile = join(tmpdir, resultfile)
                expectedfile = join(results_dir, resultfile)
                assert os.path.exists(
                    targetfile), 'expected file "{}" not produced'.format(
                        resultfile)
                if check_md5:
                    assert md5sum(targetfile) == md5sum(
                        expectedfile), 'wrong result produced for file "{}"'.format(
                            resultfile)


def test01():
    run(dpath("test01"))


def test02():
    run(dpath("test02"))


def test03():
    run(dpath("test03"), targets=['test.out'])


def test04():
    run(dpath("test04"), targets=['test.out'])


def test05():
    run(dpath("test05"))


def test06():
    run(dpath("test06"), targets=['test.bla.out'])


def test07():
    run(dpath("test07"), targets=['test.out', 'test2.out'])


def test08():
    run(dpath("test08"), targets=['test.out', 'test2.out'])


def test09():
    run(dpath("test09"), shouldfail=True)


def test10():
    run(dpath("test10"))


def test11():
    run(dpath("test11"))


def test12():
    run(dpath("test12"))


def test13():
    run(dpath("test13"))


def test14():
    run(dpath("test14"), snakefile="Snakefile.nonstandard", cluster="./qsub")


def test15():
    run(dpath("test15"))

def test_ancient():
    run(dpath("test_ancient"), targets=['D'])

def test_report():
    run(dpath("test_report"), check_md5=False)


def test_dynamic():
    run(dpath("test_dynamic"))


def test_params():
    run(dpath("test_params"))


def test_same_wildcard():
    run(dpath("test_same_wildcard"))


def test_conditional():
    run(dpath("test_conditional"),
        targets="test.out test.0.out test.1.out test.2.out".split())


def test_unpack_dict():
    run(dpath("test_unpack_dict"))


def test_unpack_list():
    run(dpath("test_unpack_list"))


def test_shell():
    run(dpath("test_shell"))


def test_temp():
    run(dpath("test_temp"),
        cluster="./qsub",
        targets="test.realigned.bam".split())


def test_keyword_list():
    run(dpath("test_keyword_list"))


def test_subworkflows():
    run(dpath("test_subworkflows"), subpath=dpath("test02"))


def test_globwildcards():
    run(dpath("test_globwildcards"))


def test_local_import():
    run(dpath("test_local_import"))


def test_ruledeps():
    run(dpath("test_ruledeps"))


def test_persistent_dict():
    try:
        import pytools
        run(dpath("test_persistent_dict"))
    except ImportError:
        pass


def test_url_include():
    run(dpath("test_url_include"), needs_connection=True)


def test_touch():
    run(dpath("test_touch"))


def test_config():
    run(dpath("test_config"))


def test_update_config():
    run(dpath("test_update_config"))


def test_wildcard_keyword():
    run(dpath("test_wildcard_keyword"))


def test_benchmark():
    run(dpath("test_benchmark"), check_md5=False)


def test_temp_expand():
    run(dpath("test_temp_expand"))


def test_wildcard_count_ambiguity():
    run(dpath("test_wildcard_count_ambiguity"))


def test_cluster_dynamic():
    run(dpath("test_cluster_dynamic"), cluster="./qsub")


def test_dynamic_complex():
    run(dpath("test_dynamic_complex"))


def test_srcdir():
    run(dpath("test_srcdir"))


def test_multiple_includes():
    run(dpath("test_multiple_includes"))


def test_yaml_config():
    run(dpath("test_yaml_config"))


def test_remote():
    try:
        import moto
        import boto
        import filechunkio

        # only run the remote file test if the dependencies
        # are installed, otherwise do nothing
        run(dpath("test_remote"), cores=1)
    except ImportError:
        pass


def test_cluster_sync():
    run(dpath("test14"),
        snakefile="Snakefile.nonstandard",
        cluster_sync="./qsub")


def test_symlink_temp():
    run(dpath("test_symlink_temp"), shouldfail=True)


def test_empty_include():
    run(dpath("test_empty_include"))


def test_script():
    run(dpath("test_script"))


def test_shadow():
    run(dpath("test_shadow"))


def test_until():
    run(dpath("test_until"),
        until=["leveltwo_first", # rule name
               "leveltwo_second.txt", # file name
               "second_wildcard"]) # wildcard rule


def test_omitfrom():
    run(dpath("test_omitfrom"),
        omit_from=["leveltwo_first", # rule name
                   "leveltwo_second.txt", # file name
                   "second_wildcard"]) # wildcard rule


def test_nonstr_params():
    run(dpath("test_nonstr_params"))


def test_delete_output():
    run(dpath("test_delete_output"), cores=1)


def test_input_generator():
    run(dpath("test_input_generator"))


def test_symlink_time_handling():
    #See Snakefile for notes on why this fails on some systems
    if os.utime in os.supports_follow_symlinks:
        run(dpath("test_symlink_time_handling"))


def test_issue328():
    try:
        import pytools
        run(dpath("test_issue328"), forcerun=["split"])
    except ImportError:
        # skip test if import fails
        pass


def test_conda():
    if conda_available():
        run(dpath("test_conda"), use_conda=True)


def test_conda_custom_prefix():
    if conda_available():
        run(dpath("test_conda_custom_prefix"),
            use_conda=True, conda_prefix="custom")


def test_wrapper():
    if conda_available():
        run(dpath("test_wrapper"), use_conda=True)


def conda_available():
    return which("conda")


def test_get_log_none():
    run(dpath("test_get_log_none"))


def test_get_log_both():
    run(dpath("test_get_log_both"))


def test_get_log_stderr():
    run(dpath("test_get_log_stderr"))


def test_get_log_stdout():
    run(dpath("test_get_log_stdout"))


def test_get_log_complex():
    run(dpath("test_get_log_complex"))


def test_spaces_in_fnames():
    run(dpath("test_spaces_in_fnames"),
        # cluster="./qsub",
        targets=["test bam file realigned.bam"],
        verbose=True,
        printshellcmds=True)


def test_static_remote():
    try:
        import moto
        import boto
        import filechunkio

        # only run the remote file test if the dependencies
        # are installed, otherwise do nothing
        run(dpath("test_static_remote"), cores=1)
    except ImportError:
        pass


def test_deferred_func_eval():
    run(dpath("test_deferred_func_eval"))


def test_format_params():
    run(dpath("test_format_params"), check_md5=True)


def test_rule_defined_in_for_loop():
    # issue 257
    run(dpath("test_rule_defined_in_for_loop"))


def test_issue381():
    run(dpath("test_issue381"))


def test_format_wildcards():
    run(dpath("test_format_wildcards"))


def test_with_parentheses():
    run(dpath("test (with parentheses)"))


def test_dup_out_patterns():
    """Duplicate output patterns should emit an error

    Duplicate output patterns can be detected on the rule level
    """
    run(dpath("test_dup_out_patterns"), shouldfail=True)


def test_restartable_job_cmd_exit_1():
    """Test the restartable job feature on ``exit 1``

    The shell snippet in the Snakemake file will fail the first time
    and succeed the second time.
    """
    # Even two consecutive times should fail as files are cleared
    run(dpath("test_restartable_job_cmd_exit_1"), cluster="./qsub",
        restart_times=0, shouldfail=True)
    run(dpath("test_restartable_job_cmd_exit_1"), cluster="./qsub",
        restart_times=0, shouldfail=True)
    # Restarting once is enough
    run(dpath("test_restartable_job_cmd_exit_1"), cluster="./qsub",
        restart_times=1, shouldfail=False)


def test_restartable_job_qsub_exit_1():
    """Test the restartable job feature when qsub fails

    The qsub in the sub directory will fail the first time and succeed the
    second time.
    """
    # Even two consecutive times should fail as files are cleared
    run(dpath("test_restartable_job_qsub_exit_1"), cluster="./qsub",
        restart_times=0, shouldfail=True)
    run(dpath("test_restartable_job_qsub_exit_1"), cluster="./qsub",
        restart_times=0, shouldfail=True)
    # Restarting once is enough
    run(dpath("test_restartable_job_qsub_exit_1"), cluster="./qsub",
        restart_times=1, shouldfail=False)

def test_threads():
    run(dpath("test_threads"), cores=20)


def test_dynamic_temp():
    run(dpath("test_dynamic_temp"))

<<<<<<< HEAD
def test_ftp_immediate_close():
    try:
        import ftputil

        # only run the remote file test if the dependencies
        # are installed, otherwise do nothing
        run(dpath("test_ftp_immediate_close"))
    except ImportError:
        pass
=======
def test_issue260():
    run(dpath("test_issue260"))

>>>>>>> 449c88b2

if __name__ == '__main__':
    import nose
    nose.run(defaultTest=__name__)<|MERGE_RESOLUTION|>--- conflicted
+++ resolved
@@ -494,7 +494,6 @@
 def test_dynamic_temp():
     run(dpath("test_dynamic_temp"))
 
-<<<<<<< HEAD
 def test_ftp_immediate_close():
     try:
         import ftputil
@@ -504,11 +503,9 @@
         run(dpath("test_ftp_immediate_close"))
     except ImportError:
         pass
-=======
+
 def test_issue260():
     run(dpath("test_issue260"))
-
->>>>>>> 449c88b2
 
 if __name__ == '__main__':
     import nose
