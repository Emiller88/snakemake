--- conflicted
+++ resolved
@@ -237,9 +237,6 @@
                 return env_path
 
         # Check for broken environment
-<<<<<<< HEAD
-        self.check_broken_environment(env_path, dryrun)
-=======
         if os.path.exists(
             os.path.join(env_path, "env_setup_start")
         ) and not os.path.exists(os.path.join(env_path, "env_setup_done")):
@@ -256,7 +253,6 @@
                     )
                 )
                 shutil.rmtree(env_path, ignore_errors=True)
->>>>>>> 4816a586
 
         # Create environment if not already present.
         if not os.path.exists(env_path):
