--- conflicted
+++ resolved
@@ -681,11 +681,8 @@
                     conda_prefix=conda_prefix,
                     spack_prefix=spack_prefix,
                     conda_cleanup_pkgs=conda_cleanup_pkgs,
-<<<<<<< HEAD
                     spack_cleanup_pkgs=spack_cleanup_pkgs,
-=======
                     conda_frontend=conda_frontend,
->>>>>>> fe03157c
                     singularity_prefix=singularity_prefix,
                     shadow_prefix=shadow_prefix,
                     singularity_args=singularity_args,
